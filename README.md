--- conflicted
+++ resolved
@@ -2,15 +2,9 @@
 
 ## Problem Statement
 
-<<<<<<< HEAD
 We've seen that React components come with some neat-o bells and whistles. They
 can be nested within each other. They can pass information and logic between
 them with props and they can keep track of their own information in state.
-=======
-We've seen that React components come with some neat-o bell and whistles. They
-can be nested within each other. They can pass information and logic between
-them with props and can keep track of their own information in state.
->>>>>>> 1dada9f9
 
 So far though, we've been restricted to displaying information organized by the
 React app itself. In this lesson, we're going to go a step further and
@@ -162,11 +156,7 @@
 }
 ```
 
-<<<<<<< HEAD
 Then, when setting up the fetch request, we can just pass the entire state within the
-=======
-Then, when setting up the fetch request, we can use the entire state within the
->>>>>>> 1dada9f9
 body, as there are no other values:
 
 ```js
